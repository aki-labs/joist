// Copyright 2002-2013, University of Colorado Boulder

/**
 * The navigation bar at the bottom of the screen.
 * For a single-screen sim, it shows the name of the sim at the left and the PhET Logo and options menu at the right.
 * For a multi-screen sim, it shows icons for all of the other screens, with the screen name at the left and the PhET Logo and options menu at the right.
 *
 * @author Sam Reid
 */
define( function( require ) {
  'use strict';

  var Node = require( 'SCENERY/nodes/Node' );
  var HBox = require( 'SCENERY/nodes/HBox' );
  var Text = require( 'SCENERY/nodes/Text' );
  var HomeButton = require( 'JOIST/HomeButton' );
  var Rectangle = require( 'SCENERY/nodes/Rectangle' );
  var inherit = require( 'PHET_CORE/inherit' );
  var PhetFont = require( 'SCENERY_PHET/PhetFont' );
  var PhetButton = require( 'JOIST/PhetButton' );
  var NavigationBarScreenButton = require( 'JOIST/NavigationBarScreenButton' );
  var Brand = require( 'BRAND/Brand' );
  var AdaptedFromPhETText = require( 'JOIST/AdaptedFromPhETText' );

  /**
   * Create a nav bar.  Layout assumes all of the screen widths are the same.
   * @param {Dimension2} barSize initial dimensions of the navigation bar
   * @param {Sim} sim
   * @param {Screen[]} screens
   * @param {PropertySet} model see joist.Sim
   * @constructor
   */
  function NavigationBar( barSize, sim, screens, model ) {

    var thisNode = this;
    this.screens = screens;

    this.navBarWidth = barSize.width;
    this.navBarHeight = barSize.height;
    this.navBarScale = 1;

    //Renderer must be specified here because the node is added directly to the scene (instead of to some other node that already has svg renderer
<<<<<<< HEAD
    Node.call( this, { renderer: sim.joistRenderer } );
=======
    Node.call( this, { renderer: 'svg' } );
>>>>>>> 66218c56
    this.background = new Rectangle( 0, 0, 0, 0, { pickable: false } );
    this.addChild( this.background );
    sim.link( 'useInvertedColors', function( whiteColorScheme ) {
      thisNode.background.fill = whiteColorScheme ? 'white' : 'black';
    } );

    this.phetButton = new PhetButton( sim );
    this.addChild( this.phetButton );

    this.titleLabel = new Text( sim.name, { font: new PhetFont( 18 ), pickable: false } );
    this.addChild( this.titleLabel );
    sim.link( 'useInvertedColors', function( whiteColorScheme ) {
      thisNode.titleLabel.fill = whiteColorScheme ? 'black' : 'white';
    } );

    if ( screens.length > 1 ) {

      //Create buttons once so we can get their dimensions
      var buttons = _.map( screens, function( screen ) {
        return new NavigationBarScreenButton( sim, screen, thisNode.navBarHeight, 0 );
      } );
      var maxWidth = Math.max( 50, _.max( buttons, function( button ) {return button.width;} ).width );

      //Create buttons again with equivalent sizes
      buttons = _.map( screens, function( screen ) {
        return new NavigationBarScreenButton( sim, screen, thisNode.navBarHeight, maxWidth );
      } );

      this.buttonHBox = new HBox( { children: buttons, spacing: 4 } );
      this.addChild( this.buttonHBox );

      //add the home button
      this.homeButton = new HomeButton( 'white', 'gray', '#222', '#444', sim.useInvertedColorsProperty, model );
      this.addChild( this.homeButton );

      // if the branding specifies to show "adapted from PhET" in the navbar, show it here
      if ( Brand.adaptedFromPhET === true ) {
        this.adaptedFromText = new AdaptedFromPhETText( sim.useInvertedColorsProperty );
        this.addChild( this.adaptedFromText );
      }
    }
  }

  return inherit( Node, NavigationBar, {
    relayout: function() {
      var navigationBar = this;
      navigationBar.background.rectHeight = this.navBarHeight;
      navigationBar.background.rectWidth = this.navBarWidth;

      if ( this.buttonHBox ) {
        this.buttonHBox.setScaleMagnitude( navigationBar.navBarScale );
      }

      var titleInset = 10;
      var distanceBetweenTitleAndFirstScreenIcon = 20;
      this.titleLabel.setScaleMagnitude( this.navBarScale );
      this.titleLabel.centerY = this.navBarHeight / 2;
      this.titleLabel.left = titleInset;

      //Lay out the components from left to right
      if ( this.screens.length !== 1 ) {

        //put the center right in the middle
        this.buttonHBox.centerX = this.navBarWidth / 2;
        this.buttonHBox.top = 2;

        //Center the home icon vertically and make it a bit larger than the icons and text, see https://github.com/phetsims/joist/issues/127
        navigationBar.homeButton.setScaleMagnitude( this.navBarScale * 1.1 );
        navigationBar.homeButton.centerY = navigationBar.background.rectHeight / 2;
        navigationBar.homeButton.left = navigationBar.buttonHBox.right + 15;

        //If the title overlaps the screen icons, scale it down.  See #128
        var availableSpace = this.buttonHBox.left - titleInset - distanceBetweenTitleAndFirstScreenIcon;
        var size = this.titleLabel.width;
        if ( size > availableSpace ) {
          this.titleLabel.setScaleMagnitude( this.navBarScale * availableSpace / size );
        }
      }
      this.phetButton.setScaleMagnitude( this.navBarScale );
      this.phetButton.right = this.navBarWidth - PhetButton.HORIZONTAL_INSET;
      this.phetButton.bottom = this.navBarHeight - PhetButton.VERTICAL_INSET;

      if ( this.adaptedFromText ) {
        this.adaptedFromText.updateLayout( this.navBarScale, this.phetButton );
      }
    },
    layout: function( scale, width, height, windowHeight ) {
      this.navBarScale = scale;
      this.navBarWidth = width;
      this.navBarHeight = height;
      this.relayout();
    }
  } );
} );<|MERGE_RESOLUTION|>--- conflicted
+++ resolved
@@ -40,11 +40,7 @@
     this.navBarScale = 1;
 
     //Renderer must be specified here because the node is added directly to the scene (instead of to some other node that already has svg renderer
-<<<<<<< HEAD
     Node.call( this, { renderer: sim.joistRenderer } );
-=======
-    Node.call( this, { renderer: 'svg' } );
->>>>>>> 66218c56
     this.background = new Rectangle( 0, 0, 0, 0, { pickable: false } );
     this.addChild( this.background );
     sim.link( 'useInvertedColors', function( whiteColorScheme ) {

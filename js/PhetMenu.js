--- conflicted
+++ resolved
@@ -83,21 +83,6 @@
         closeCallback( event );
       }
     } ) );
-<<<<<<< HEAD
-=======
-
-    //TODO: The peer should not be in the DOM if the button is invisible
-    menuItem.addPeer( '<input type="button" aria-label=' + text + '>', {
-      click: function() {
-        immediateCallback && immediateCallback();
-        callback && callback();
-        closeCallback && closeCallback();
-      },
-
-      //Visit this button after the index of the PhetButton
-      tabIndex: 1000
-    } );
->>>>>>> 66218c56
 
     menuItem.separatorBefore = separatorBefore;
 
@@ -216,11 +201,7 @@
         present: false,
         callback: function() {
           var settingsDialog = new SettingsDialog( sim );
-<<<<<<< HEAD
           var plane = new Plane( { fill: 'black', opacity: 0.3, renderer: sim.joistRenderer } );
-=======
-          var plane = new Plane( { fill: 'black', opacity: 0.3, renderer: 'svg' } );
->>>>>>> 66218c56
           sim.addChild( plane );
           sim.addChild( settingsDialog );
           settingsDialog.addDoneListener( function() {
@@ -261,7 +242,6 @@
         text: screenshotString,
         present: options.showScreenshotOption && !Platform.ie9,
         callback: function() {
-<<<<<<< HEAD
           var dataURL = sim.getScreenshotDataURL();
 
           // if we have FileSaver support
@@ -294,12 +274,6 @@
         checkedProperty: FullScreen.isFullScreenProperty,
         callback: function() {
           FullScreen.toggleFullScreen( sim );
-=======
-          var node = sim.screens[ sim.simModel.screenIndex ].view;
-          new ScreenshotGenerator().generateScreenshot( node, function( canvas ) {
-            node.addChild( new Image( canvas, { left: 0, top: 0, scale: 0.25 } ) );
-          } );
->>>>>>> 66218c56
         }
       },
 
@@ -371,7 +345,6 @@
     thisMenu.mutate( options );
   }
 
-<<<<<<< HEAD
   inherit( Node, PhetMenu, {
     dispose: function() {
       _.each( this.items, function( item ) {
@@ -381,7 +354,4 @@
   } );
 
   return PhetMenu;
-=======
-  return inherit( Node, PhetMenu );
->>>>>>> 66218c56
 } );
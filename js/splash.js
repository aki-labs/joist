// Copyright 2016-2020, University of Colorado Boulder

/**
 * Shows the splash screen and loading progress bar.
 *
 * @author Sam Reid (PhET Interactive Simulations)
 */
( function() {
  'use strict';

  // Overall scale factor for the image + progress bar, matched empirically to desired size
  const SCALE_FACTOR = 1.0 / 4.0 * 1.042;
  const XML_NAMESPACE = 'http://www.w3.org/2000/svg';
  const SPLASH_CONTAINER_ID = 'splash-container';
  const PROGRESS_BAR_Y = 25; // {string} Vertical offset of progress bar from splash logo
  const POSITION_Y = 0.435; // Center the content above the middle of the screen because it looks better that way.

  // Store the initial width and height to use for layout in case it changes, see
  // https://github.com/phetsims/joist/issues/407
  let splashImageWidth = 0;
  let splashImageHeight = 0;

  /**
   * Scale and position the given div, using the dimensions of the image for sizing.
   * @param {Element} div - the div to position
   * @param {HTMLImageElement} splashImg - the image to use for determining scale factor.  Not as exact as using the full
   *                                     - container div, but that dimension is not available on startup.
   */
  function positionDiv( div, splashImg ) {
    if ( splashImageWidth === 0 && splashImageHeight === 0 ) {
      splashImageWidth = splashImg.width;
      splashImageHeight = splashImg.height;
    }
    const currentWidth = splashImageWidth;
    const currentHeight = splashImageHeight;

    const availableHeight = window.innerHeight;
    const availableWidth = window.innerWidth;

    const scaleX = availableWidth / currentWidth;
    const scaleY = availableHeight / currentHeight;

    const scale = Math.min( scaleX, scaleY ) * SCALE_FACTOR;

    // use Math.round because this is a preload
    const translationX = Math.round( ( availableWidth - currentWidth * scale ) / 2 ); // eslint-disable-line bad-sim-text
    const translationY = Math.round( ( availableHeight - currentHeight * scale ) * POSITION_Y ); // eslint-disable-line bad-sim-text

    // Position the div using CSS
    const transformString = `translate(${translationX}px, ${translationY}px) scale3d(${scale}, ${scale}, 1)`;
    div.style[ '-webkit-transform' ] = transformString;
    div.style[ '-ms-transform' ] = transformString;
    div.style.transform = transformString;
  }

  // Create the main container div, which will hold the splash image and progress bar
  const div = document.createElement( 'div' );
  div.id = SPLASH_CONTAINER_ID;
  div.style.position = 'fixed';
  div.style.left = '0px';
  div.style.top = '0px';
  div.style[ '-webkit-transform-origin' ] = '0 0';
  div.style[ '-ms-transform-origin' ] = '0 0';
  div.style[ 'transform-origin' ] = '0 0';

  // Create the splash image, which is an SVG logo
  const splashImage = document.createElement( 'img' );
  splashImage.style.display = 'block';

  // alt tag required for accessibility purposes, see https://github.com/phetsims/joist/issues/490
  splashImage.alt = '';

  // Closure which binds the values to positionDiv, which can be used as a listener reference.
  const adjustPosition = function() {
    positionDiv( div, splashImage );
  };

  // Wait until the image has loaded so that everything appears at once.
  // Without this, the loading bar appears long before the splash image
  splashImage.onload = function() {

    // Center before showing so it appears at the correct position.
    adjustPosition();

    window.addEventListener( 'resize', adjustPosition );
    window.addEventListener( 'load', adjustPosition );

    // Make sure the body did not already have such a div (if Chrome=>save as iOS Reading Mode saved a copy of the DOM).
    const previousSplashContainer = document.getElementById( SPLASH_CONTAINER_ID );
    previousSplashContainer && previousSplashContainer.parentNode.removeChild( previousSplashContainer );

    // After creating and positioning the div, add it to the body.  This could show in the wrong position if the image
    // dimensions are 0x0, see https://github.com/phetsims/joist/issues/408
    document.body.appendChild( div );
  };

  // Create the progress bar
  const progressBarDiv = document.createElement( 'div' );
  progressBarDiv.setAttribute( 'style', 'width:273px;height:10px' );
  progressBarDiv.style.display = 'block';

  const svg = document.createElementNS( XML_NAMESPACE, 'svg' );
  svg.style[ 'margin-left' ] = '-1px'; // compensates for the offset of x=1
  const progressBarBackground = document.createElementNS( XML_NAMESPACE, 'rect' );
  progressBarBackground.setAttribute( 'id', 'progressBarBackground' );
  progressBarBackground.setAttribute( 'x', '1' ); // prevent clipping on the left side, see https://github.com/phetsims/joist/issues/400
  progressBarBackground.setAttribute( 'y', `${PROGRESS_BAR_Y}` );
  progressBarBackground.setAttribute( 'width', '273' );
  progressBarBackground.setAttribute( 'height', '10' );
  progressBarBackground.setAttribute( 'rx', '3' );
  progressBarBackground.setAttribute( 'ry', '3' );
  progressBarBackground.setAttribute( 'style', 'stroke: white;stroke-width:1' );

  // The progress bar foreground begins with a width of 0 and grows to the right.  It is updated incrementally during
  // the startup sequence in Sim.js
  const progressBarForeground = document.createElementNS( XML_NAMESPACE, 'rect' );
  progressBarForeground.setAttribute( 'id', 'progressBarForeground' );
  progressBarForeground.setAttribute( 'x', '1' ); // prevent clipping on the left side, see https://github.com/phetsims/joist/issues/400
  progressBarForeground.setAttribute( 'y', `${PROGRESS_BAR_Y}` );
  progressBarForeground.setAttribute( 'width', '0' );
  progressBarForeground.setAttribute( 'height', '10' );
  progressBarForeground.setAttribute( 'rx', '3' );
  progressBarForeground.setAttribute( 'ry', '3' );
  progressBarForeground.setAttribute( 'style', 'fill:#6acef5;' );

  svg.appendChild( progressBarBackground );
  svg.appendChild( progressBarForeground );

  // fade/glow the background of the loading bar
  const phetSplashScreenAnimationInterval = setInterval( () => { // eslint-disable-line bad-sim-text

    // use browser toFixed because this is a preload
<<<<<<< HEAD
    progressBarBackground.style[ 'stroke-width' ] = ( Math.sin( Date.now() / 1000 * 4 ) * 0.55 + 1 ).toFixed( 2 ); // eslint-disable-line
=======
    progressBarBackground.style[ 'stroke-width' ] = ( Math.sin( Date.now() / 1000 * 4 ) * 0.55 + 1 ).toFixed( 2 ); // eslint-disable-line bad-sim-text
>>>>>>> eab4ead6
  }, 16 );

  // After download is complete, stop the animation of the background
  window.phetSplashScreenDownloadComplete = function() {
    clearInterval( phetSplashScreenAnimationInterval );

    // Grow the progress bar foreground to the right based on the progress so far.
    progressBarBackground.style[ 'stroke-width' ] = 1;
  };

  // Add elements
  div.appendChild( splashImage );
  div.appendChild( svg );

  // Load the splash screen image
  if ( window.PHET_SPLASH_DATA_URI ) {

    // For builds, this is substituted in the sim.html template.
    splashImage.src = window.PHET_SPLASH_DATA_URI;
  }
  else {

    // Identify the brand (assume generated brand if not provided with query parameters)
    const brandMatch = location.search.match( /brand=([^&]+)/ );
    const brand = brandMatch ? decodeURIComponent( brandMatch[ 1 ] ) : 'adapted-from-phet';
    splashImage.src = `../brand/${brand}/images/splash.svg`;
  }

  // Do not allow zoom from input on the splash screen.
  const preventZoom = event => event.preventDefault();

  // List of events that may initiate native zoom. `wheel` and `touchstart` prevent all mouse touchscreen zooming.
  // `gesturestart` is non-standard and specific to Apple, but prevents trackpad zooming gestures. Keyboard events are
  // OK because they will trigger 'resize' events and the splash screen/sim will adjust.
  const zoomEvents = [ 'wheel', 'touchstart', 'gesturestart' ];
  zoomEvents.forEach( zoomEvent => window.addEventListener( zoomEvent, preventZoom, {
    passive: false // non-passive to allow event.preventDefault()
  } ) );

  window.phetSplashScreen = {

    /**
     * Dispose the splash screen and all its associated listeners.  Can only be called once.
     */
    dispose: function() {

      // For built versions, clean up the memory that stored the splash image.
      if ( window.PHET_SPLASH_DATA_URI ) {
        delete window.PHET_SPLASH_DATA_URI;
      }
      window.removeEventListener( 'resize', adjustPosition );
      window.removeEventListener( 'load', adjustPosition );

      zoomEvents.forEach( zoomEvent => window.removeEventListener( zoomEvent, preventZoom ) );

      document.body.removeChild( div );
      delete window.phetSplashScreen;
    }
  };
} )();<|MERGE_RESOLUTION|>--- conflicted
+++ resolved
@@ -130,11 +130,7 @@
   const phetSplashScreenAnimationInterval = setInterval( () => { // eslint-disable-line bad-sim-text
 
     // use browser toFixed because this is a preload
-<<<<<<< HEAD
-    progressBarBackground.style[ 'stroke-width' ] = ( Math.sin( Date.now() / 1000 * 4 ) * 0.55 + 1 ).toFixed( 2 ); // eslint-disable-line
-=======
     progressBarBackground.style[ 'stroke-width' ] = ( Math.sin( Date.now() / 1000 * 4 ) * 0.55 + 1 ).toFixed( 2 ); // eslint-disable-line bad-sim-text
->>>>>>> eab4ead6
   }, 16 );
 
   // After download is complete, stop the animation of the background

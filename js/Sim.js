--- conflicted
+++ resolved
@@ -960,13 +960,8 @@
       this.rootNode.interruptSubtreeInput();
       this.modalNodeStack.push( popup );
     }
-<<<<<<< HEAD
-    if ( node.layout ) {
-      node.layout( this.screenBoundsProperty.value );
-=======
     if ( popup.layout ) {
-      popup.layout( this.screenBoundsProperty.value.width, this.screenBoundsProperty.value.height );
->>>>>>> 5d87c60d
+      popup.layout( this.screenBoundsProperty.value );
     }
     this.topLayer.addChild( popup );
   }
